--- conflicted
+++ resolved
@@ -1,4 +1,3 @@
-<<<<<<< HEAD
 #################################################################################
 # DISPATCHES was produced under the DOE Design Integration and Synthesis Platform
 # to Advance Tightly Coupled Hybrid Energy Systems program (DISPATCHES), and is
@@ -28,6 +27,7 @@
 from dispatches.workflow.train_market_surrogates.dynamic.Simulation_Data import SimulationData
 
 
+
 def _get_data_path(file_name: str, package: str = "dispatches.workflow.train_market_surrogates.dynamic.tests.data") -> Path:
     with resources.path(package, file_name) as p:
         return Path(p)
@@ -105,6 +105,34 @@
 
 
 @pytest.mark.unit
+def test_invalid_num_sims(sample_simulation_data, sample_input_data_NE, num_sims, case_type_NE):
+    sims = "10"
+    with pytest.raises(TypeError, match=r".*The number of clustering years must be positive integer,*"):
+        simulation_data = SimulationData(sample_simulation_data, sample_input_data_NE, sims, case_type_NE)
+
+
+@pytest.mark.unit
+def test_invalid_num_sims_2(sample_simulation_data, sample_input_data_NE, num_sims, case_type_NE):
+    sims = -1
+    with pytest.raises(ValueError, match=r".*The number of simulation years must be positive integer,*"):
+        simulation_data = SimulationData(sample_simulation_data, sample_input_data_NE, sims, case_type_NE)
+
+
+@pytest.mark.unit
+def test_valid_case_type(sample_simulation_data, sample_input_data_NE, num_sims, case_type_NE):
+    case_type = ["NE"]
+    with pytest.raises(ValueError, match=r".*The value of case_type must be str*"):
+        simulation_data = SimulationData(sample_simulation_data, sample_input_data_NE, num_sims, case_type)
+
+
+@pytest.mark.unit
+def test_valid_case_type(sample_simulation_data, sample_input_data_NE, num_sims, case_type_NE):
+    case_type = "BE"
+    with pytest.raises(ValueError, match=r".*The case_type must be one of 'RE','NE' or 'FE',*"):
+        simulation_data = SimulationData(sample_simulation_data, sample_input_data_NE, num_sims, case_type)
+
+
+@pytest.mark.unit
 def test_read_data_to_array(base_simulationdata_NE):
     dispatch_array, index = base_simulationdata_NE._read_data_to_array()
     expected_dispatch_array = np.array([np.ones(366*24)*200,np.ones(366*24)*340,np.ones(366*24)*400])
@@ -160,6 +188,12 @@
 
 
 @pytest.mark.unit
+def test_invalid_RE_gen_name(base_simulationdata_RE):
+    with pytest.raises(NameError, match=r".*wind generator name*"):
+        test_pmax = base_simulationdata_RE._read_RE_pmax(wind_gen = '111_WIND_1')
+
+
+@pytest.mark.unit
 def test_read_FE_pmax(base_simulationdata_FE):
     test_pmax = base_simulationdata_FE._read_FE_pmax()
     expected_pmax_dict = {0:451, 1:451, 2:466}
@@ -223,266 +257,3 @@
     pyo_unittest.assertStructuredAlmostEqual(
         first=data_shape, second=expect_shape
     )
-=======
-#################################################################################
-# DISPATCHES was produced under the DOE Design Integration and Synthesis
-# Platform to Advance Tightly Coupled Hybrid Energy Systems program (DISPATCHES),
-# and is copyright (c) 2022 by the software owners: The Regents of the University
-# of California, through Lawrence Berkeley National Laboratory, National
-# Technology & Engineering Solutions of Sandia, LLC, Alliance for Sustainable
-# Energy, LLC, Battelle Energy Alliance, LLC, University of Notre Dame du Lac, et
-# al. All rights reserved.
-#
-# Please see the files COPYRIGHT.md and LICENSE.md for full copyright and license
-# information, respectively. Both files are also available online at the URL:
-# "https://github.com/gmlc-dispatches/dispatches".
-#
-#################################################################################
-
-# Pyton 3.8+
-from importlib import resources
-from pathlib import Path
-
-import pytest
-
-import numpy as np
-from pyomo.common import unittest as pyo_unittest
-import idaes.logger as idaeslog
-
-pytest.importorskip("dispatches.workflow.train_market_surrogates.dynamic.Simulation_Data")
-
-from dispatches.workflow.train_market_surrogates.dynamic.Simulation_Data import SimulationData
-
-
-
-def _get_data_path(file_name: str, package: str = "dispatches.workflow.train_market_surrogates.dynamic.tests.data") -> Path:
-    with resources.path(package, file_name) as p:
-        return Path(p)
-
-
-@pytest.fixture
-def sample_simulation_data() -> Path:
-    return _get_data_path("simdatatest.csv")
-
-
-@pytest.fixture
-def sample_input_data_NE():
-    return _get_data_path("input_data_test_NE.h5")
-
-
-@pytest.fixture
-def sample_input_data_RE():
-    return _get_data_path("input_data_test_RE.h5")
-
-
-@pytest.fixture
-def sample_input_data_FE():
-    return _get_data_path("input_data_test_FE.h5")
-
-
-@pytest.fixture
-def num_sims():
-    return 3
-
-
-# Create different case type for testing
-@pytest.fixture
-def case_type_NE():
-    return 'NE'
-
-
-@pytest.fixture
-def case_type_RE():
-    return 'RE'
-
-
-@pytest.fixture
-def case_type_FE():
-    return 'FE'
-
-
-@pytest.fixture
-def rev_data():
-    return _get_data_path("revdatatest.csv")
-
-
-@pytest.fixture
-def base_simulationdata_NE(sample_simulation_data, sample_input_data_NE, num_sims, case_type_NE):
-    return SimulationData(sample_simulation_data, sample_input_data_NE, num_sims, case_type_NE)
-
-
-@pytest.fixture
-def base_simulationdata_RE(sample_simulation_data, sample_input_data_RE, num_sims, case_type_RE):
-    return SimulationData(sample_simulation_data, sample_input_data_RE, num_sims, case_type_RE)
-
-
-@pytest.fixture
-def base_simulationdata_FE(sample_simulation_data, sample_input_data_FE, num_sims, case_type_FE):
-    return SimulationData(sample_simulation_data, sample_input_data_FE, num_sims, case_type_FE)
-
-
-# some methods that are the consistent with 3 case studies are tested using NE.
-@pytest.mark.unit
-def test_create_SimulationData(sample_simulation_data, sample_input_data_NE, num_sims, case_type_NE):
-    simulation_data = SimulationData(sample_simulation_data, sample_input_data_NE, num_sims, case_type_NE)
-    assert simulation_data.dispatch_data_file == sample_simulation_data
-    assert simulation_data.input_data_file == sample_input_data_NE
-    assert simulation_data.num_sims == num_sims
-    assert simulation_data.case_type == case_type_NE
-
-
-@pytest.mark.unit
-def test_invalid_num_sims(sample_simulation_data, sample_input_data_NE, num_sims, case_type_NE):
-    sims = "10"
-    with pytest.raises(TypeError, match=r".*The number of clustering years must be positive integer,*"):
-        simulation_data = SimulationData(sample_simulation_data, sample_input_data_NE, sims, case_type_NE)
-
-
-@pytest.mark.unit
-def test_invalid_num_sims_2(sample_simulation_data, sample_input_data_NE, num_sims, case_type_NE):
-    sims = -1
-    with pytest.raises(ValueError, match=r".*The number of simulation years must be positive integer,*"):
-        simulation_data = SimulationData(sample_simulation_data, sample_input_data_NE, sims, case_type_NE)
-
-
-@pytest.mark.unit
-def test_valid_case_type(sample_simulation_data, sample_input_data_NE, num_sims, case_type_NE):
-    case_type = ["NE"]
-    with pytest.raises(ValueError, match=r".*The value of case_type must be str*"):
-        simulation_data = SimulationData(sample_simulation_data, sample_input_data_NE, num_sims, case_type)
-
-
-@pytest.mark.unit
-def test_valid_case_type(sample_simulation_data, sample_input_data_NE, num_sims, case_type_NE):
-    case_type = "BE"
-    with pytest.raises(ValueError, match=r".*The case_type must be one of 'RE','NE' or 'FE',*"):
-        simulation_data = SimulationData(sample_simulation_data, sample_input_data_NE, num_sims, case_type)
-
-
-@pytest.mark.unit
-def test_read_data_to_array(base_simulationdata_NE):
-    dispatch_array, index = base_simulationdata_NE._read_data_to_array()
-    expected_dispatch_array = np.array([np.ones(366*24)*200,np.ones(366*24)*340,np.ones(366*24)*400])
-    expected_index = [0,1,2]
-
-    # assertStructuredAlmostEqual do not support numpy.ndarray, use np.testing.assert_array_equal
-    np.testing.assert_array_equal(dispatch_array,expected_dispatch_array)
-
-    pyo_unittest.assertStructuredAlmostEqual(
-        first=index, second=expected_index
-    )
-
-
-@pytest.mark.unit
-def test_read_data_to_dict(base_simulationdata_NE):
-    test_dispatch_dict, test_input_dict = base_simulationdata_NE.read_data_to_dict()
-    expected_dispatch_dict = {0: np.ones(366*24)*200, 1: np.ones(366*24)*340, 2: np.ones(366*24)*400}
-    expect_input_dict = {0: np.array([15,0.5,10,500]), 1: np.array([15,0.2,10,500]), 2: np.array([15,0.1,10,500])}
-
-    # assertStructuredAlmostEqual do not support numpy.ndarray as values in dict, use np.testing.assert_array_equal
-    for key_a,key_b in zip(test_dispatch_dict, expected_dispatch_dict):
-        # compare if the keys are the same
-        pyo_unittest.assertStructuredAlmostEqual(
-            first=key_a, second=key_b
-        )
-        # compare if the values are the same
-        np.testing.assert_array_equal(test_dispatch_dict[key_a], expected_dispatch_dict[key_b])
-
-    for key_a, key_b in zip(test_input_dict, expect_input_dict):
-        pyo_unittest.assertStructuredAlmostEqual(
-            first=key_a, second=key_b
-        )
-        np.testing.assert_array_equal(test_input_dict[key_a], expect_input_dict[key_b])
-
-
-@pytest.mark.unit
-def test_read_NE_pmin(base_simulationdata_NE):
-    test_pmin_dict = base_simulationdata_NE._read_NE_pmin()
-    expected_pmin_dict = {0: 200, 1: 320, 2: 360}
-
-    pyo_unittest.assertStructuredAlmostEqual(
-        first=test_pmin_dict, second=expected_pmin_dict
-    )
-
-
-@pytest.mark.unit
-def test_read_RE_pmax(base_simulationdata_RE):
-    test_pmax = base_simulationdata_RE._read_RE_pmax(wind_gen = '303_WIND_1')
-    expected_pmax = 847.0
-    pyo_unittest.assertStructuredAlmostEqual(
-        first=test_pmax, second=expected_pmax
-    )
-
-
-@pytest.mark.unit
-def test_invalid_RE_gen_name(base_simulationdata_RE):
-    with pytest.raises(NameError, match=r".*wind generator name*"):
-        test_pmax = base_simulationdata_RE._read_RE_pmax(wind_gen = '111_WIND_1')
-
-
-@pytest.mark.unit
-def test_read_FE_pmax(base_simulationdata_FE):
-    test_pmax = base_simulationdata_FE._read_FE_pmax()
-    expected_pmax_dict = {0:451, 1:451, 2:466}
-    pyo_unittest.assertStructuredAlmostEqual(
-        first=test_pmax, second=expected_pmax_dict
-    )
-
-
-@pytest.mark.unit
-def test_scale_data_NE(base_simulationdata_NE):
-    test_scaled_dispatch_dict = base_simulationdata_NE._scale_data()
-    expected_scaled_dispatch_dict = {0: np.zeros(366*24), 1: np.ones(366*24)*0.25, 2: np.ones(366*24)}
-
-    for key_a, key_b in zip(test_scaled_dispatch_dict, expected_scaled_dispatch_dict):
-        pyo_unittest.assertStructuredAlmostEqual(
-            first=key_a, second=key_b
-        )
-        np.testing.assert_array_equal(test_scaled_dispatch_dict[key_a], expected_scaled_dispatch_dict[key_b])
-
-
-@pytest.mark.unit
-def test_scale_data_RE(base_simulationdata_RE):
-    test_scaled_dispatch_dict = base_simulationdata_RE._scale_data()
-    expected_scaled_dispatch_dict = {0: np.ones(366*24)*200/847, 1: np.ones(366*24)*340/847, 2: np.ones(366*24)*400/847}
-
-    for key_a, key_b in zip(test_scaled_dispatch_dict, expected_scaled_dispatch_dict):
-        pyo_unittest.assertStructuredAlmostEqual(
-            first=key_a, second=key_b
-        )
-        np.testing.assert_array_equal(test_scaled_dispatch_dict[key_a], expected_scaled_dispatch_dict[key_b])
-
-
-@pytest.mark.unit
-def test_scale_data_FE(base_simulationdata_FE):
-    test_scaled_dispatch_dict = base_simulationdata_FE._scale_data()
-    expected_scaled_dispatch_dict = {0: np.ones(366*24)*-84/152, 1: np.ones(366*24)*56/152, 2: np.ones(366*24)*116/152}
-
-    for key_a, key_b in zip(test_scaled_dispatch_dict, expected_scaled_dispatch_dict):
-        pyo_unittest.assertStructuredAlmostEqual(
-            first=key_a, second=key_b
-        )
-        np.testing.assert_array_equal(test_scaled_dispatch_dict[key_a], expected_scaled_dispatch_dict[key_b])
-
-
-@pytest.mark.unit
-def test_read_rev_data(base_simulationdata_NE,rev_data):
-    test_rev_dict = base_simulationdata_NE.read_rev_data(rev_data)
-    expected_rev_data = {0: 10000, 1: 20000, 2: 30000}
-
-    pyo_unittest.assertStructuredAlmostEqual(
-        first=test_rev_dict, second=expected_rev_data
-    )
-
-
-@pytest.mark.unit
-def test_read_wind_data(base_simulationdata_RE):
-    wind_data = base_simulationdata_RE.read_wind_data()
-    data_shape = np.shape(wind_data)
-    expect_shape = (366, 24)
-
-    pyo_unittest.assertStructuredAlmostEqual(
-        first=data_shape, second=expect_shape
-    )
-
->>>>>>> a2a7bb9d
