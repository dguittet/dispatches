##############################################################################
# DISPATCHES was produced under the DOE Design Integration and Synthesis
# Platform to Advance Tightly Coupled Hybrid Energy Systems program (DISPATCHES),
# and is copyright (c) 2021 by the software owners: The Regents of the University
# of California, through Lawrence Berkeley National Laboratory, National
# Technology & Engineering Solutions of Sandia, LLC, Alliance for Sustainable
# Energy, LLC, Battelle Energy Alliance, LLC, University of Notre Dame du Lac, et
# al. All rights reserved.
#
# Please see the files COPYRIGHT.md and LICENSE.md for full copyright and license
# information, respectively. Both files are also available online at the URL:
# "https://github.com/gmlc-dispatches/dispatches".
#
##############################################################################
import sys
from pandas import DataFrame
from collections import OrderedDict
import textwrap
# Import Pyomo libraries
from pyomo.environ import NonNegativeReals, Var, Expression, Reals, SolverFactory, value, units as pyunits
from pyomo.network import Port
from pyomo.common.config import ConfigBlock, ConfigValue, In

# Import IDAES cores
from idaes.core import (Component,
                        ControlVolume0DBlock,
                        declare_process_block_class,
                        UnitModelBlockData)
from idaes.core.util import from_json, to_json, StoreSpec
<<<<<<< HEAD
from pyomo.common.config import ListOf
=======
from idaes.core.util.config import ListOf
>>>>>>> 2f388047
from idaes.core.util.exceptions import ConfigurationError
from idaes.core.util.tables import stream_table_dataframe_to_string
from idaes.core.util.model_statistics import (degrees_of_freedom,
                                              number_variables,
                                              number_activated_constraints,
                                              number_activated_blocks)

import idaes.logger as idaeslog

_log = idaeslog.getLogger(__name__)


@declare_process_block_class("ElectricalSplitter", doc="Splits electricity flow into outlet stream")
class ElectricalSplitterData(UnitModelBlockData):
    """
    Unit model to split a electricity from a single inlet into multiple outlets based on split fractions
    """
    CONFIG = ConfigBlock()
    CONFIG.declare(
        "dynamic",
        ConfigValue(
            domain=In([False]),
            default=False,
            description="Dynamic model flag - must be False"
        )
    )
    CONFIG.declare(
        "has_holdup",
        ConfigValue(
            default=False,
            domain=In([False]),
            description="Holdup construction flag - must be False"
        )
    )
    CONFIG.declare(
        "outlet_list",
        ConfigValue(
            domain=ListOf(str),
            description="List of outlet names",
            doc="""A list containing names of outlets,
                **default** - None.
                **Valid values:** {
                **None** - use num_outlets argument,
                **list** - a list of names to use for outlets.}"""
        )
    )
    CONFIG.declare(
        "num_outlets",
        ConfigValue(
            domain=int,
            description="Number of outlets to unit",
            doc="""Argument indicating number (int) of outlets to construct,
                not used if outlet_list arg is provided,
                **default** - None.
                **Valid values:** {
                **None** - use outlet_list arg instead, or default to 2 if neither argument
                provided,
                **int** - number of outlets to create (will be named with sequential integers
                from 1 to num_outlets).}"""
        )
    )

    def build(self):
        """

        """
        super().build()
        time = self.flowsheet().config.time

        self.create_outlets()

        self.electricity = Var(time,
                               domain=NonNegativeReals,
                               initialize=0.0,
                               doc="Electricity into control volume",
                               units=pyunits.kW)
        self.electricity_in = Port(noruleinit=True, doc="A port for electricity flow")
        self.electricity_in.add(self.electricity, "electricity")

        self.split_fraction = Expression(self.outlet_list,
                                         time,
                                         rule=lambda b, o, t: getattr(b, o + "_elec")[t] / b.electricity[t],
                                         doc="Split fractions for outlet streams"
        )

        @self.Constraint(time, doc="Split constraint")
        def sum_split(b, t):
            return b.electricity[t] == sum(getattr(b, o + "_elec")[t] for o in b.outlet_list)

    def create_outlets(self):
        """
        Create list of outlet stream names based on config arguments.

        Returns:
            list of strings
        """
        config = self.config
        if config.outlet_list is not None and config.num_outlets is not None:
            # If both arguments provided and not consistent, raise Exception
            if len(config.outlet_list) != config.num_outlets:
                raise ConfigurationError(
                    "{} ElectricalSplitter provided with both outlet_list and "
                    "num_outlets arguments, which were not consistent ("
                    "length of outlet_list was not equal to num_outlets). "
                    "Please check your arguments for consistency, and "
                    "note that it is only necessry to provide one of "
                    "these arguments.".format(self.name)
                )
        elif (config.outlet_list is None and config.num_outlets is None):
            # If no arguments provided for outlets, default to num_outlets = 2
            config.num_outlets = 2

        # Create a list of names for outlet StateBlocks
        if config.outlet_list is not None:
            outlet_list = self.config.outlet_list
        else:
            outlet_list = [
                "outlet_{}".format(n) for n in range(1, config.num_outlets + 1)
            ]
        self.outlet_list = outlet_list

        for p in self.outlet_list:
            outlet_obj = Var(self.flowsheet().config.time,
                                             domain=NonNegativeReals,
                                             initialize=0.0,
                                             doc="Electricity at outlet {}".format(p),
                                             units=pyunits.kW)
            setattr(self, p + "_elec", outlet_obj)
            outlet_port = Port(noruleinit=True, doc="Outlet {}".format(p))
            outlet_port.add(getattr(self, p + "_elec"), "electricity")
            setattr(self, p + "_port", outlet_port)

    def initialize(self, **kwargs):
        # store original state
        sp = StoreSpec.value_isfixed_isactive(only_fixed=True)
        istate = to_json(self, return_dict=True, wts=sp)

        # fix or unfix split fractions so n - 1 are fixed
        for t in self.flowsheet().config.time:
            # see how many split fractions are fixed
            n = sum(1 for o in self.outlet_list if getattr(self, o + "_elec")[t].fixed)
            # if number of outlets - 1 we're good
            if n == len(self.outlet_list) - 1:
                continue
            # if too many are fixed, unfix the first, generally assume that is
            # the main flow, and is the calculated split fraction
            elif n == len(self.outlet_list):
                getattr(self, self.outlet_list[0] + "_elec")[t].unfix()
            # if not enough fixed, start fixing from the back until there are
            # are enough
            else:
                for o in reversed(self.outlet_list):
                    if not getattr(self, o + "_elec")[t].fixed:
                        getattr(self, o + "_elec")[t].fix()
                        n += 1
                    if n == len(self.outlet_list) - 1:
                        break

        self.electricity.fix()
        assert degrees_of_freedom(self) == 0

        solver = "ipopt"
        if "solver" in kwargs:
            solver = kwargs["solver"]

        opt = SolverFactory(solver)
        opt.solve(self)

        from_json(self, sd=istate, wts=sp)

    def report(self, time_point=0, dof=False, ostream=None, prefix=""):
        time_point = float(time_point)

        if ostream is None:
            ostream = sys.stdout

        # Get DoF and model stats
        if dof:
            dof_stat = degrees_of_freedom(self)
            nv = number_variables(self)
            nc = number_activated_constraints(self)
            nb = number_activated_blocks(self)

        # Get stream table
        stream_attributes = OrderedDict()
        stream_attributes["Inlet"] = {'electricity': value(self.electricity[time_point])}
        stream_attributes["Outlet"] = {}
        for outlet in self.outlet_list:
            stream_attributes["Outlet"][outlet] = value(getattr(self, outlet + "_elec")[time_point])

        stream_table = DataFrame.from_dict(stream_attributes, orient="columns")

        # Set model type output
        if hasattr(self, "is_flowsheet") and self.is_flowsheet:
            model_type = "Flowsheet"
        else:
            model_type = "Unit"

        # Write output
        max_str_length = 84
        tab = " " * 4
        ostream.write("\n" + "=" * max_str_length + "\n")

        lead_str = f"{prefix}{model_type} : {self.name}"
        trail_str = f"Time: {time_point}"
        mid_str = " " * (max_str_length - len(lead_str) - len(trail_str))
        ostream.write(lead_str + mid_str + trail_str)

        if dof:
            ostream.write("\n" + "=" * max_str_length + "\n")
            ostream.write(f"{prefix}{tab}Local Degrees of Freedom: {dof_stat}")
            ostream.write('\n')
            ostream.write(f"{prefix}{tab}Total Variables: {nv}{tab}"
                          f"Activated Constraints: {nc}{tab}"
                          f"Activated Blocks: {nb}")

        if stream_table is not None:
            ostream.write("\n" + "-" * max_str_length + "\n")
            ostream.write(f"{prefix}{tab}Stream Table")
            ostream.write('\n')
            ostream.write(
                textwrap.indent(
                    stream_table_dataframe_to_string(stream_table),
                    prefix + tab))
        ostream.write("\n" + "=" * max_str_length + "\n")<|MERGE_RESOLUTION|>--- conflicted
+++ resolved
@@ -27,11 +27,7 @@
                         declare_process_block_class,
                         UnitModelBlockData)
 from idaes.core.util import from_json, to_json, StoreSpec
-<<<<<<< HEAD
-from pyomo.common.config import ListOf
-=======
 from idaes.core.util.config import ListOf
->>>>>>> 2f388047
 from idaes.core.util.exceptions import ConfigurationError
 from idaes.core.util.tables import stream_table_dataframe_to_string
 from idaes.core.util.model_statistics import (degrees_of_freedom,
