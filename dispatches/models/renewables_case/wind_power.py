#################################################################################
# DISPATCHES was produced under the DOE Design Integration and Synthesis
# Platform to Advance Tightly Coupled Hybrid Energy Systems program (DISPATCHES),
# and is copyright (c) 2021 by the software owners: The Regents of the University
# of California, through Lawrence Berkeley National Laboratory, National
# Technology & Engineering Solutions of Sandia, LLC, Alliance for Sustainable
# Energy, LLC, Battelle Energy Alliance, LLC, University of Notre Dame du Lac, et
# al. All rights reserved.
#
# Please see the files COPYRIGHT.md and LICENSE.md for full copyright and license
# information, respectively. Both files are also available online at the URL:
# "https://github.com/gmlc-dispatches/dispatches".
#################################################################################
# Import Pyomo libraries
from pyomo.environ import Var, Param, value, NonNegativeReals, units as pyunits
from pyomo.network import Port
from pyomo.common.config import ConfigBlock, ConfigValue, In, ListOf

# Import IDAES cores
from idaes.core import (Component,
                        ControlVolume0DBlock,
                        declare_process_block_class,
                        UnitModelBlockData)
<<<<<<< HEAD
from idaes.core.util import get_solver
=======
>>>>>>> c038c4e9
from idaes.core.util.initialization import solve_indexed_blocks
from idaes.core.util.config import list_of_floats
import idaes.logger as idaeslog

import PySAM.Windpower as wind

_log = idaeslog.getLogger(__name__)


# TODO: move to idaes/core/util/config.py
def list_of_list_of_floats(arg):
    '''Domain validator for lists of floats

    Args:
        arg : argument to be cast to list of floats and validated

    Returns:
        List of list of floats
    '''
    try:
        lst = [[float(i) for i in j] for j in arg]
    except TypeError:
        lst = [list_of_floats(arg), ]
    return lst


def dict_of_list_of_list_of_floats(arg):
    dic = dict()
    for k, v in arg.items():
        dic[k] = list_of_list_of_floats(v)
    return dic


@declare_process_block_class("Wind_Power", doc="Wind plant using turbine powercurve and resource data")
class WindpowerData(UnitModelBlockData):
    """
    Wind plant using turbine powercurve and resource data.
    Unit model to convert wind resource into electricity.
    """
    CONFIG = ConfigBlock()
    CONFIG.declare("dynamic", ConfigValue(
        domain=In([False]),
        default=False,
        description="Dynamic model flag - must be False",
        doc="""Wind plant does not support dynamic models, thus this must be False."""))
    CONFIG.declare("has_holdup", ConfigValue(
        default=False,
        domain=In([False]),
        description="Holdup construction flag",
        doc="""Wind plant does not have defined volume, thus this must be False."""))
    CONFIG.declare("resource_speed", ConfigValue(
        default=None,
        domain=ListOf(float),
        description="List: Wind speed meters per sec",
        doc="For each time in flowsheet's time set, wind speed [m/s]"))

    CONFIG.declare("resource_probability_density", ConfigValue(
        default=None,
        domain=dict_of_list_of_list_of_floats,
        description="Dictionary of Time: List of (wind speed meters per sec, wind degrees clockwise from north, probability)",
        doc="For each time in flowsheet's time set, a probability density function of "
            "Wind speed [m/s] and Wind direction [degrees clockwise from N]"))
    CONFIG.declare("capacity_factor", ConfigValue(
        default=None,
        domain=list_of_floats,
        description="Capacity Factors per Timestep",
        doc="Capacity Factor in a list for each Timestep in model"))

    def build(self):
        """Building model

        Args:
            None
        Returns:
            None
        """
        super().build()

        self.system_capacity = Var(within=NonNegativeReals,
                                     initialize=0.0,
                                     doc="Rated system capacity of wind farm",
                                     units=pyunits.kW)

        self.capacity_factor = Param(self.flowsheet().config.time,
                                     within=NonNegativeReals,
                                     mutable=True,
                                     initialize=0.0,
                                     doc="Ratio of power output to rated capacity, on annual or time series basis",
                                     units=pyunits.kW/pyunits.kW)

        self.electricity = Var(self.flowsheet().config.time,
                               within=NonNegativeReals,
                               initialize=0.0,
                               doc="Electricity production",
                               units=pyunits.kW)

        self.electricity_out = Port(noruleinit=True, doc="A port for electricity flow")
        self.electricity_out.add(self.electricity, "electricity")

        @self.Constraint(self.flowsheet().config.time)
        def elec_from_capacity_factor(b, t):
<<<<<<< HEAD
            return b.electricity[t] <= self.system_capacity * self.capacity_factor[t]
=======
            return b.electricity[t] == self.system_capacity * self.capacity_factor[t]
>>>>>>> c038c4e9

        self.setup_resource()

    def _get_performance_contents(self, time_point=0):
        return {"vars": {"Electricity": self.electricity[time_point].value}}

    @staticmethod
    def setup_atb_turbine():
<<<<<<< HEAD
=======
        """
        """
>>>>>>> c038c4e9
        wind_simulation = wind.default("WindpowerSingleowner")

        # Use ATB Turbine 2018 Market Average
        wind_simulation.Turbine.wind_turbine_hub_ht = 110
        wind_simulation.Turbine.wind_turbine_rotor_diameter = 116
        wind_simulation.Turbine.wind_turbine_powercurve_powerout = [0, 0, 0, 40.500000, 177.700000, 403.900000, 737.600000, 1187.200000, 1771.100000, 2518.600000, 3448.400000, 4562.500000, 5000, 5000, 5000, 5000, 5000, 5000, 5000, 5000, 5000, 5000, 5000, 5000, 5000, 5000, 0, 0]
        wind_simulation.Turbine.wind_turbine_powercurve_windspeeds = [
            1 * i for i in range(len(wind_simulation.Turbine.wind_turbine_powercurve_powerout))]

        # Use a single turbine, do not model wake effects
        wind_simulation.Farm.wind_farm_xCoordinates = [0]
        wind_simulation.Farm.wind_farm_yCoordinates = [0]
        wind_simulation.Farm.system_capacity = max(wind_simulation.Turbine.wind_turbine_powercurve_powerout)
<<<<<<< HEAD
        wind_simulation.Resource.wind_resource_model_choice = 1
        wind_simulation.Resource.weibull_k_factor = 100
        wind_simulation.Resource.weibull_reference_height = 110
        return wind_simulation

    def setup_resource(self):
        if self.config.resource_probability_density:
=======
        return wind_simulation

    def setup_resource(self):
        """
        """
        if self.config.resource_probability_density is not None:
>>>>>>> c038c4e9
            for time in list(self.flowsheet().config.time.data()):
                if time not in self.config.resource_probability_density.keys():
                    raise ValueError("'resource_probability_density' must contain data for time {}".format(time))

            for time, resource in self.config.resource_probability_density.items():
                if abs(sum(r[2] for r in resource) - 1) > 1e-3:
                    raise ValueError("Error in 'resource_probability_density' for time {}: Probabilities of "
                                     "Wind Speed and Direction Probability Density Function must sum to 1")
                if len(resource) != 1:
                    raise NotImplementedError
                wind_simulation = self.setup_atb_turbine()
<<<<<<< HEAD
                wind_simulation.Resource.weibull_wind_speed = resource[0][0]
                wind_simulation.execute(0)
                self.capacity_factor[time].set_value(wind_simulation.Outputs.capacity_factor / 100.)
        elif self.config.capacity_factor:
            if not len(self.config.capacity_factor) >= len(self.flowsheet().config.time.data()):
                raise ValueError("Config with 'capacity_factor' must provide data per time step")
                
            for n, time in enumerate(self.flowsheet().config.time.data()):
                self.capacity_factor[time].set_value(self.config.capacity_factor[n])   
        else:
            raise ValueError("Config with 'resource_probability_density' or `capacity_factor` must be provided using `default` argument")

    def initialize(self, state_args={}, state_vars_fixed=False,
                   hold_state=False, outlvl=idaeslog.NOTSET,
                   temperature_bounds=(260, 616),
                   solver=None, optarg=None):
        for t in self.flowsheet().config.time:
            self.electricity[t] = value(self.system_capacity * self.capacity_factor[t])
=======
                wind_simulation.Resource.wind_resource_model_choice = 2
                wind_simulation.Resource.wind_resource_distribution = resource
                wind_simulation.execute(0)
                self.capacity_factor[time].set_value(wind_simulation.Outputs.capacity_factor / 100.)
        elif self.config.resource_speed is not None:
            if len(self.config.resource_speed) < len(self.flowsheet().config.time.data()):
                raise ValueError(f"'resource_speed' list length must be at least {len(self.flowsheet().config.time.data())}")
            for time, speed in zip(list(self.flowsheet().config.time.data()), self.config.resource_speed):
                wind_simulation = self.setup_atb_turbine()
                wind_simulation.Resource.wind_resource_model_choice = 1
                wind_simulation.Resource.weibull_k_factor = 100
                wind_simulation.Resource.weibull_reference_height = 110
                wind_simulation.Resource.weibull_wind_speed = speed
                wind_simulation.execute(0)
                self.capacity_factor[time].set_value(wind_simulation.Outputs.capacity_factor / 100.)
        else:
            raise ValueError("Config with 'resource_probability_density' must be provided using `default` argument")

    def initialize_build(self, **kwargs):
        for t in self.flowsheet().config.time:
            self.electricity[t].set_value(self.system_capacity * self.capacity_factor[t])
>>>>>>> c038c4e9
<|MERGE_RESOLUTION|>--- conflicted
+++ resolved
@@ -21,10 +21,6 @@
                         ControlVolume0DBlock,
                         declare_process_block_class,
                         UnitModelBlockData)
-<<<<<<< HEAD
-from idaes.core.util import get_solver
-=======
->>>>>>> c038c4e9
 from idaes.core.util.initialization import solve_indexed_blocks
 from idaes.core.util.config import list_of_floats
 import idaes.logger as idaeslog
@@ -126,11 +122,7 @@
 
         @self.Constraint(self.flowsheet().config.time)
         def elec_from_capacity_factor(b, t):
-<<<<<<< HEAD
             return b.electricity[t] <= self.system_capacity * self.capacity_factor[t]
-=======
-            return b.electricity[t] == self.system_capacity * self.capacity_factor[t]
->>>>>>> c038c4e9
 
         self.setup_resource()
 
@@ -139,11 +131,8 @@
 
     @staticmethod
     def setup_atb_turbine():
-<<<<<<< HEAD
-=======
         """
         """
->>>>>>> c038c4e9
         wind_simulation = wind.default("WindpowerSingleowner")
 
         # Use ATB Turbine 2018 Market Average
@@ -157,22 +146,12 @@
         wind_simulation.Farm.wind_farm_xCoordinates = [0]
         wind_simulation.Farm.wind_farm_yCoordinates = [0]
         wind_simulation.Farm.system_capacity = max(wind_simulation.Turbine.wind_turbine_powercurve_powerout)
-<<<<<<< HEAD
-        wind_simulation.Resource.wind_resource_model_choice = 1
-        wind_simulation.Resource.weibull_k_factor = 100
-        wind_simulation.Resource.weibull_reference_height = 110
-        return wind_simulation
-
-    def setup_resource(self):
-        if self.config.resource_probability_density:
-=======
         return wind_simulation
 
     def setup_resource(self):
         """
         """
         if self.config.resource_probability_density is not None:
->>>>>>> c038c4e9
             for time in list(self.flowsheet().config.time.data()):
                 if time not in self.config.resource_probability_density.keys():
                     raise ValueError("'resource_probability_density' must contain data for time {}".format(time))
@@ -184,26 +163,6 @@
                 if len(resource) != 1:
                     raise NotImplementedError
                 wind_simulation = self.setup_atb_turbine()
-<<<<<<< HEAD
-                wind_simulation.Resource.weibull_wind_speed = resource[0][0]
-                wind_simulation.execute(0)
-                self.capacity_factor[time].set_value(wind_simulation.Outputs.capacity_factor / 100.)
-        elif self.config.capacity_factor:
-            if not len(self.config.capacity_factor) >= len(self.flowsheet().config.time.data()):
-                raise ValueError("Config with 'capacity_factor' must provide data per time step")
-                
-            for n, time in enumerate(self.flowsheet().config.time.data()):
-                self.capacity_factor[time].set_value(self.config.capacity_factor[n])   
-        else:
-            raise ValueError("Config with 'resource_probability_density' or `capacity_factor` must be provided using `default` argument")
-
-    def initialize(self, state_args={}, state_vars_fixed=False,
-                   hold_state=False, outlvl=idaeslog.NOTSET,
-                   temperature_bounds=(260, 616),
-                   solver=None, optarg=None):
-        for t in self.flowsheet().config.time:
-            self.electricity[t] = value(self.system_capacity * self.capacity_factor[t])
-=======
                 wind_simulation.Resource.wind_resource_model_choice = 2
                 wind_simulation.Resource.wind_resource_distribution = resource
                 wind_simulation.execute(0)
@@ -219,10 +178,15 @@
                 wind_simulation.Resource.weibull_wind_speed = speed
                 wind_simulation.execute(0)
                 self.capacity_factor[time].set_value(wind_simulation.Outputs.capacity_factor / 100.)
+        elif self.config.capacity_factor:
+            if not len(self.config.capacity_factor) >= len(self.flowsheet().config.time.data()):
+                raise ValueError("Config with 'capacity_factor' must provide data per time step")
+                
+            for n, time in enumerate(self.flowsheet().config.time.data()):
+                self.capacity_factor[time].set_value(self.config.capacity_factor[n])   
         else:
-            raise ValueError("Config with 'resource_probability_density' must be provided using `default` argument")
+            raise ValueError("Config with 'resource_probability_density' or `capacity_factor` must be provided using `default` argument")
 
     def initialize_build(self, **kwargs):
         for t in self.flowsheet().config.time:
-            self.electricity[t].set_value(self.system_capacity * self.capacity_factor[t])
->>>>>>> c038c4e9
+            self.electricity[t].set_value(self.system_capacity * self.capacity_factor[t])