#################################################################################
# DISPATCHES was produced under the DOE Design Integration and Synthesis
# Platform to Advance Tightly Coupled Hybrid Energy Systems program (DISPATCHES),
# and is copyright (c) 2021 by the software owners: The Regents of the University
# of California, through Lawrence Berkeley National Laboratory, National
# Technology & Engineering Solutions of Sandia, LLC, Alliance for Sustainable
# Energy, LLC, Battelle Energy Alliance, LLC, University of Notre Dame du Lac, et
# al. All rights reserved.
#
# Please see the files COPYRIGHT.md and LICENSE.md for full copyright and license
# information, respectively. Both files are also available online at the URL:
# "https://github.com/gmlc-dispatches/dispatches".
#################################################################################
import pytest

from dispatches.models.nuclear_case.unit_models.hydrogen_tank import HydrogenTank as DetailedHydrogenTank
from dispatches.models.renewables_case.RE_flowsheet import *
from dispatches.models.renewables_case.wind_LMP import wind_optimize
from dispatches.models.renewables_case.wind_battery_LMP import wind_battery_optimize, record_results, plot_results
from dispatches.models.renewables_case.wind_PEM_LMP import wind_pem_optimize
from dispatches.models.renewables_case.wind_PEM_tank_LMP import wind_pem_tank_optimize
from dispatches.models.renewables_case.wind_battery_PEM_LMP import wind_battery_pem_optimize
from dispatches.models.renewables_case.wind_battery_PEM_tank_LMP import wind_battery_pem_tank_optimize
from dispatches.models.renewables_case.turbine_LMP import turb_optimize
from dispatches.models.renewables_case.wind_battery_PEM_tank_turbine_LMP import wind_battery_pem_tank_turb_optimize


def test_h2_valve_opening():
    valve_coef = 0.03380
    m = ConcreteModel()
    m.fs = FlowsheetBlock(default={"dynamic": False})
    m.fs.h2ideal_props = GenericParameterBlock(default=h2_ideal_config)

    m.fs.h2_tank = DetailedHydrogenTank(default={"property_package": m.fs.h2ideal_props, "dynamic": False})
    m.fs.h2_tank.tank_diameter.fix(0.1)
    m.fs.h2_tank.tank_length.fix(0.3)
    m.fs.h2_tank.control_volume.properties_in[0].pressure.setub(max_pressure_bar * 1e5)
    m.fs.h2_tank.control_volume.properties_out[0].pressure.setub(max_pressure_bar * 1e5)
    m.fs.h2_tank.previous_state[0].pressure.setub(max_pressure_bar * 1e5)
    # hydrogen tank valve
    m.fs.tank_valve = Valve(
        default={
            "valve_function_callback": ValveFunctionType.linear,
            "property_package": m.fs.h2ideal_props,
        }
    )
    # connect tank to the valve
    m.fs.tank_to_valve = Arc(
        source=m.fs.h2_tank.outlet,
        destination=m.fs.tank_valve.inlet
    )
    m.fs.tank_valve.outlet.pressure[0].fix(3 * 1e5)
    # NS: tuning valve's coefficient of flow to match the condition
    m.fs.tank_valve.Cv.fix(valve_coef)
    # NS: unfixing valve opening. This allows for controlling both pressure
    # and flow at the outlet of the valve
    m.fs.tank_valve.valve_opening[0].unfix()
    m.fs.tank_valve.valve_opening[0].setlb(0)
    m.fs.h2_tank.dt[0].fix(timestep_hrs * 3600)

    assert m.fs.h2_tank.tank_diameter[0].fixed
    assert m.fs.h2_tank.tank_length[0].fixed
    assert m.fs.tank_valve.outlet.pressure[0].fixed

    m.fs.h2_tank.inlet.flow_mol[0].fix(9992.784)
    m.fs.h2_tank.outlet.flow_mol[0].fix(4251.928)

    m.fs.tank_valve.valve_opening[0].setlb(0)
    m.fs.tank_valve.valve_opening[0].setub(1)

    m.fs.h2_tank.previous_material_holdup[(0.0, 'Vap', 'hydrogen')].fix(17.832)
    dof = degrees_of_freedom(m)
    assert dof == 8

    opt = SolverFactory("ipopt")
    res = opt.solve(m, tee=True)

    assert res.Solver.status == 'ok'
    assert value(m.fs.h2_tank.material_holdup[(0.0, 'Vap', 'hydrogen')]) == pytest.approx(22.3761, rel=1e-3)
    assert value(m.fs.tank_valve.valve_opening[0]) == pytest.approx(0.83331, rel=1e-3)


def test_create_model():
    tank_type = "simple"
    m = create_model(
        wind_mw=fixed_wind_mw,
        pem_bar=pem_bar,
        batt_mw=fixed_batt_mw,
        tank_type=tank_type,
        tank_size=fixed_tank_size,
        h2_turb_bar=pem_bar,
<<<<<<< HEAD
        wind_resource_config=wind_resource[0]['wind_resource_config']
=======
        wind_resource_config=wind_resource[0]['wind_resource_config'],
>>>>>>> 3652ebd5
    )

    assert hasattr(m.fs, "windpower")
    assert hasattr(m.fs, "splitter")
    assert hasattr(m.fs, "battery")
    assert hasattr(m.fs, "pem")
    assert hasattr(m.fs, "h2_tank")
    assert hasattr(m.fs, "translator")
    if tank_type != "simple":
        assert hasattr(m.fs, "h2_splitter")
        assert hasattr(m.fs, "tank_sold")
    assert hasattr(m.fs, "mixer")
    assert hasattr(m.fs, "h2_turbine")
    assert hasattr(m.fs.mixer, "purchased_hydrogen_feed")

    assert m.fs.windpower.system_capacity.fixed
    assert m.fs.battery.nameplate_power.fixed
    if tank_type != "simple":
        assert m.fs.h2_tank.tank_length[0].fixed
        assert m.fs.h2_tank.energy_balances.active
    assert m.fs.mixer.air_h2_ratio.active
    assert m.fs.mixer.purchased_hydrogen_feed.flow_mol[0].lb
    assert value(m.fs.h2_turbine.turbine.deltaP[0]) == -2401000.0
    assert value(m.fs.mixer.air_feed.mole_frac_comp[0, "hydrogen"]) == 2e-4

    dof = degrees_of_freedom(m)
    assert dof == 9


def test_wind_optimize():
    wind_cap, profit, npv = wind_optimize(n_time_points=7 * 24, verbose=True)
    print(wind_cap, profit, npv)
    assert wind_cap == pytest.approx(200)
    assert profit == pytest.approx(-164266, rel=1e-2)
    assert npv == pytest.approx(-442309594, rel=1e-2)


def test_turbine_optimize():
    turb_cap, turb_eff, h2_revenue, elec_revenue, NPV = turb_optimize(n_time_points=24, h2_price=2, pem_pres_bar=pem_bar, turb_op_bar=25.2, verbose=True)
    assert turb_eff == pytest.approx(1.358, rel=1e-2)
    assert h2_revenue == pytest.approx(-0.3456, rel=1e-2)
    assert elec_revenue == pytest.approx(-31.8937, rel=1e-2)
    assert NPV == pytest.approx(-1180573, rel=1e-3) 

    turb_cap, turb_eff, h2_revenue, elec_revenue, NPV = turb_optimize(n_time_points=24, h2_price=2, pem_pres_bar=pem_bar, turb_op_bar=30, verbose=False)
    assert turb_eff == pytest.approx(1.336, rel=1e-2)
    assert h2_revenue == pytest.approx(-0.3456, rel=1e-2)
    assert elec_revenue == pytest.approx(-31.8937, rel=1e-2)
    assert NPV == pytest.approx(-1180574, rel=1e-2) 


def test_wind_battery_optimize():
    mp = wind_battery_optimize(n_time_points=7 * 24, verbose=True)
    assert value(mp.pyomo_model.NPV) == pytest.approx(1384040036, rel=1e-3)
    assert value(mp.pyomo_model.annual_revenue) == pytest.approx(202472628, rel=1e-3)
    blks = mp.get_active_process_blocks()
    assert value(blks[0].fs.battery.nameplate_power) == pytest.approx(1440383, rel=1e-3)
    plot_results(*record_results(mp))


def test_wind_pem_optimize():
    wind_cap, pem_cap, h2_revenue, elec_revenue, NPV = wind_pem_optimize(n_time_points=7 * 24, h2_price=2, verbose=True)
    assert pem_cap == pytest.approx(104.263, rel=1e-3)
    assert h2_revenue == pytest.approx(532835, rel=1e-3)
    assert elec_revenue == pytest.approx(825409, rel=1e-3)
    assert NPV == pytest.approx(915787419, rel=1e-3)


def test_wind_pem_tank_optimize():
    wind_cap, pem_cap, tank_size, h2_revenue, elec_revenue, NPV = wind_pem_tank_optimize(n_time_points=7 * 24, h2_price=2, verbose=True)
    assert pem_cap == pytest.approx(104.263, rel=1e-3)
    assert tank_size == pytest.approx(0, abs=1e-3)
    assert h2_revenue == pytest.approx(532835, rel=1e-3)
    assert elec_revenue == pytest.approx(825409, rel=1e-3)
    assert NPV == pytest.approx(915787419, rel=1e-3)


def test_wind_battery_pem_optimize():
    design_res, _, __ = wind_battery_pem_optimize(time_points=7 * 24, h2_price=2.5, verbose=True)
    assert design_res['batt_mw'] == pytest.approx(1486.873, rel=1e-3)
    assert design_res['pem_mw'] == pytest.approx(57.093, rel=1e-3)
    assert design_res['annual_rev_h2'] == pytest.approx(19613280, rel=1e-2)
    assert design_res['annual_rev_E'] == pytest.approx(195230004, rel=1e-2)
    assert design_res['NPV'] == pytest.approx(1434518136, rel=1e-2)


def test_wind_battery_pem_tank_optimize():
    wind_cap, batt_cap, pem_cap, tank_size, h2_revenue, elec_revenue, NPV = wind_battery_pem_tank_optimize(n_time_points=6 * 24, h2_price=2.5, verbose=True)
    assert batt_cap == pytest.approx(5761.115, rel=1e-3)
    assert pem_cap == pytest.approx(0, abs=1e-3)
    assert tank_size == pytest.approx(0, abs=1e-3)
    assert h2_revenue == pytest.approx(0, abs=1e-3)
    assert elec_revenue == pytest.approx(10155529, rel=1e-3)
    assert NPV == pytest.approx(2557660996, rel=1e-3)


def test_wind_battery_pem_tank_turb_optimize_simple():
    design_res = wind_battery_pem_tank_turb_optimize(6 * 24, h2_price=2.5, tank_type="simple", verbose=True, plot=False)
    assert design_res['batt_mw'] == pytest.approx(5761.114, rel=1e-2)
    assert design_res['pem_mw'] == pytest.approx(0, abs=3)
    assert design_res['tank_kgH2'] == pytest.approx(0, abs=3)
    assert design_res['turb_mw'] == pytest.approx(0, abs=3)
    assert design_res['avg_turb_eff'] == pytest.approx(1.51, rel=1e-1)
    assert design_res['annual_rev_h2'] == pytest.approx(3522, abs=5e3)
    assert design_res['annual_rev_E'] == pytest.approx(616102005, rel=1e-2)
    assert design_res['NPV'] == pytest.approx(2583704641, rel=1e-2)

def test_wind_battery_pem_tank_turb_optimize_detailed():
    design_res = wind_battery_pem_tank_turb_optimize(6 * 24, h2_price=2.5, tank_type="detailed", verbose=False, plot=False)
    assert design_res['batt_mw'] == pytest.approx(5761.114, rel=1e-2)
    assert design_res['pem_mw'] == pytest.approx(0, abs=3)
    assert design_res['tank_kgH2'] == pytest.approx(0, abs=3)
    assert design_res['turb_mw'] == pytest.approx(0, abs=3)
    assert design_res['avg_turb_eff'] == pytest.approx(1.51, rel=1e-1)
    assert design_res['annual_rev_h2'] == pytest.approx(3522, abs=5e3)
    assert design_res['annual_rev_E'] == pytest.approx(616102005, rel=1e-2)
    assert design_res['NPV'] == pytest.approx(2583704641, rel=1e-2)<|MERGE_RESOLUTION|>--- conflicted
+++ resolved
@@ -89,11 +89,7 @@
         tank_type=tank_type,
         tank_size=fixed_tank_size,
         h2_turb_bar=pem_bar,
-<<<<<<< HEAD
         wind_resource_config=wind_resource[0]['wind_resource_config']
-=======
-        wind_resource_config=wind_resource[0]['wind_resource_config'],
->>>>>>> 3652ebd5
     )
 
     assert hasattr(m.fs, "windpower")
