--- conflicted
+++ resolved
@@ -16,14 +16,7 @@
 from pathlib import Path
 import pandas as pd
 from PySAM.ResourceTools import SRW_to_wind_data
-<<<<<<< HEAD
-from functools import partial
 from pyomo.common.fileutils import this_file_dir
-
-this_file_path = Path(this_file_dir())
-=======
-from pyomo.common.fileutils import this_file_dir
->>>>>>> efdcccbe
 
 this_file_path = Path(this_file_dir())
 
@@ -68,7 +61,6 @@
 compressor_dp = 24.01
 max_pressure_bar = 700
 
-<<<<<<< HEAD
 # load RTS-GMLC data
 # rts_gmlc_dir = Path("/Users/dguittet/Projects/Dispatches/workspace/deterministic_with_network_simulation_output_year")
 # rts_gmlc_dir = Path("/Users/dguittet/Projects/Dispatches/workspace/prescient_runs/simulate_with_network_with_uncertainty_w_10_reserves")
@@ -93,12 +85,6 @@
                     - pd.offsets.DateOffset(hours=1),
                     freq='1H')
 ix = ix[(ix.day != 29) | (ix.month != 2)]
-=======
-# prices
-with open(this_file_path / 'rts_results_all_prices.npy', 'rb') as f:
-    dispatch = np.load(f)
-    price = np.load(f)
->>>>>>> efdcccbe
 
 df = df[df.index.isin(ix)]
 
