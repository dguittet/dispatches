--- conflicted
+++ resolved
@@ -106,11 +106,7 @@
     propagate_state(m.fs.splitter_to_pem)
     propagate_state(m.fs.splitter_to_battery)
 
-<<<<<<< HEAD
-    batt_init = 0
-=======
     batt_init = input_params['batt_mw'] * 1e3
->>>>>>> ca02c8d7
     if 'batt_soc_init_mwh' in input_params.keys():
         batt_init = input_params['batt_soc_init_mwh'] * 1e3
     m.fs.battery.initial_state_of_charge.fix(batt_init)
@@ -131,12 +127,8 @@
 
     propagate_state(m.fs.pem_to_tank)
 
-<<<<<<< HEAD
-    tank_holdup_init = 0
-=======
     tank_throughput_init = 0
     tank_holdup_init = input_params['turb_mw'] * 1e3 / input_params['turb_conv'] * h2_mols_per_kg
->>>>>>> ca02c8d7
     if 'tank_holdup_init_mols' in input_params.keys():
         tank_holdup_init = input_params['tank_holdup_init_mols']
     m.fs.h2_tank.outlet_to_turbine.flow_mol[0].fix(value(m.fs.h2_tank.inlet.flow_mol[0]))
@@ -165,16 +157,9 @@
     """
     m = create_model(input_params['wind_mw'], input_params['pem_bar'], input_params['batt_mw'], "simple", input_params['tank_size'], None,
                      wind_resource_config)
-<<<<<<< HEAD
-
-    m.fs.h2_turbine_elec = pyo.Var(domain=pyo.NonNegativeReals, units=pyo.units.kW)
-    m.fs.h2_turbine_elec_calc = pyo.Constraint(expr=m.fs.h2_turbine_elec == m.fs.h2_tank.outlet_to_turbine.flow_mol[0] * 3600 / h2_mols_per_kg * input_params['turb_conv'])
-
-=======
 
     m.fs.h2_turbine_elec = pyo.Expression(expr=m.fs.h2_tank.outlet_to_turbine.flow_mol[0] * 3600 / h2_mols_per_kg * input_params['turb_conv'])
 
->>>>>>> ca02c8d7
     initialize_fs(m, input_params, verbose=verbose)
 
     # unfix for design optimization
