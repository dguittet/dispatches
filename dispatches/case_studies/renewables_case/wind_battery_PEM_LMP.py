--- conflicted
+++ resolved
@@ -222,12 +222,9 @@
                 blk.fs.windpower.system_capacity.unfix()
             else:
                 m.wind_system_capacity.fix(input_params['wind_mw'] * 1e3)
-<<<<<<< HEAD
         if input_params['design_opt'] == 'PEM':
             blk.fs.battery.nameplate_power.fix(0)
         else:
-=======
->>>>>>> 08c117a8
             blk.fs.battery.nameplate_power.unfix()
     else:
         m.pem_system_capacity.fix(input_params['pem_mw'] * 1e3)
